--- conflicted
+++ resolved
@@ -25,13 +25,8 @@
         safe_instruction = instruction.replace("{", "{{").replace("}", "}}")
         safe_response1 = response1.replace("{", "{{").replace("}", "}}")
         safe_response2 = response2.replace("{", "{{").replace("}", "}}")
-<<<<<<< HEAD
-        
-        RELATIVE_PROMPT_WO_REF = """###Task Description:
-=======
 
         RELATIVE_PROMPT_WO_REF = f"""###Task Description:
->>>>>>> 342b92bc
         An instruction (might include an Input inside it), two responses to evaluate (denoted as Response A and Response B), and an evaluation criteria are given.
         1. Write a detailed feedback that assess the quality of the two responses strictly based on the given evaluation criteria, not evaluating in general.
         2. Make comparisons between Response A and Response B. Instead of examining Response A and Response B separately, go straight to the point and mention about the commonalities and differences between them.
@@ -52,12 +47,7 @@
         {self.rubrics}
 
         ###Feedback: """
-<<<<<<< HEAD
-        RELATIVE_PROMPT_WO_REF = RELATIVE_PROMPT_WO_REF.replace("{", "{{").replace("}", "}}")
-        user_content = REL_SYSTEM_PROMPT + "\n\n" + RELATIVE_PROMPT_WO_REF.format(instruction=safe_instruction, response1=safe_response1, response2=safe_response2,rubrics=self.rubrics)
-=======
         user_content = REL_SYSTEM_PROMPT + "\n\n" + RELATIVE_PROMPT_WO_REF
->>>>>>> 342b92bc
         sampling_params = SamplingParams(max_tokens=1000, temperature=0.1, top_p=0.9, top_k=50)
         outputs = self.llm.generate([user_content], sampling_params)
         return outputs[0].outputs[0].text.strip(), user_content
