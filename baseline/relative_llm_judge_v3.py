from datasets import load_dataset
import os
import re
import csv
import torch
from vllm import LLM, SamplingParams
from transformers import AutoTokenizer
from pathlib import Path

class RelativeLLMJudge:
    def __init__(self, dataset, rubrics, output_file, repo_name, parse_feedback_and_score, processed_indices={}):
        self.dataset = dataset
        self.rubrics = rubrics
        self.output_file = output_file
        self._load_model_tokenizer(repo_name)
        self.processed_indices = processed_indices
        self._parse_feedback_and_score = parse_feedback_and_score
        
    def _load_model_tokenizer(self, repo_name):
        self.device = "cuda" if torch.cuda.is_available() else "cpu"
        self.llm = LLM(model=repo_name, tensor_parallel_size=torch.cuda.device_count())
        self.tokenizer = AutoTokenizer.from_pretrained(repo_name)
        
    def _get_judge_llm_resp(self, prompt):
        sampling_params = SamplingParams(max_tokens=1000, temperature=0.1, top_p=0.9)
        outputs = self.llm.generate(prompt, sampling_params)
        return outputs[0].outputs[0].text.strip()

    def _get_processed_lines(self):
        if os.path.exists(self.output_file):
            with open(self.output_file, 'r', newline='') as file:
                reader = csv.reader(file)
                next(reader, None)
                return sum(1 for row in reader)
        else:
            return 0
                
    def generate_inference_file(self):
        start_idx = self._get_processed_lines()
        output_dir = Path(self.output_file).parent
        output_dir.mkdir(parents=True, exist_ok=True)
        results = []
        batch_size = 5

        with open(self.output_file, mode='a+', newline='') as file:
            writer = csv.writer(file)
            if os.stat(self.output_file).st_size == 0:
                writer.writerow(["instruction", "response1", "response2", "llm_prompt", "human_score", "llm_critique", "llm_score", "llm_response"])
        print("len(dataset) = ", len(self.dataset))
        for idx, item in enumerate(self.dataset):
            if idx < start_idx:
                continue
            instruction = item["instruction"]
            if instruction is None:
                continue
            response1 = item["response1"]
            response2 = item["response2"]
            human_score = item["human_score"]
            prompt = item["prompt"]
            llm_response = self._get_judge_llm_resp(prompt)
            feedback, score = self._parse_feedback_and_score(llm_response)
<<<<<<< HEAD
            # if score is None:
            #     continue
            # print(score)
=======
            # print("Feedback = ", feedback)
            if score is None:
                continue
           
>>>>>>> 8ebf8f1b
            results.append([instruction, response1, response2, prompt, human_score, feedback, score, llm_response])
            if len(results) >= batch_size:
                with open(self.output_file, mode='a+', newline='') as file:        
                    writer = csv.writer(file)
                    writer.writerows(results)
                    results = []

        if results:
            with open(self.output_file, mode='a+', newline='') as file:        
                writer = csv.writer(file)
                writer.writerows(results)<|MERGE_RESOLUTION|>--- conflicted
+++ resolved
@@ -59,16 +59,10 @@
             prompt = item["prompt"]
             llm_response = self._get_judge_llm_resp(prompt)
             feedback, score = self._parse_feedback_and_score(llm_response)
-<<<<<<< HEAD
-            # if score is None:
-            #     continue
-            # print(score)
-=======
             # print("Feedback = ", feedback)
             if score is None:
                 continue
            
->>>>>>> 8ebf8f1b
             results.append([instruction, response1, response2, prompt, human_score, feedback, score, llm_response])
             if len(results) >= batch_size:
                 with open(self.output_file, mode='a+', newline='') as file:        
